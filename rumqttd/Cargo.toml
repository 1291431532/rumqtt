[package]
name = "rumqttd"
description = "Distributed, embeddable mqtt broker library"
license = "Apache-2.0"
version = "0.4.0"
authors = ["tekjar <raviteja@bytebeam.io>"]
edition = "2018"
keywords = ["mqtt", "broker", "iot", "kafka", "nats"]
categories = ["network-programming"]

# See more keys and their definitions at https://doc.rust-lang.org/cargo/reference/manifest.html
[lib]
name = "librumqttd"
path = "src/lib.rs"

[[bin]]
name = "rumqttd"
path = "src/bin.rs"

[dependencies]
rumqttlog = { path = "../rumqttlog", version = "0.5"}
mqttbytes = { path = "../mqttbytes", version = "0.2" }
tokio = { version = "1.0", features = ["full"] }
tokio-rustls = "0.22"
serde = { version = "1", features = ["derive"] }
log = "0.4"
thiserror = "1"
argh = "0.1.3"
confy = "0.4.0"
pretty_env_logger = "0.4"
bytes = "1.0"
prost = "0.6"
<<<<<<< HEAD
warp = "0.3"
pprof = { version = "0.3", features = ["flamegraph", "protobuf"] }
=======
warp = "0.2"
>>>>>>> de5ec81a
ctrlc = "=3.1"
futures-util = "0.3.8"

[target.'cfg(not(target_env = "msvc"))'.dependencies]
jemallocator = "0.3"
pprof = { version = "0.3", features = ["flamegraph", "protobuf"] }<|MERGE_RESOLUTION|>--- conflicted
+++ resolved
@@ -30,12 +30,7 @@
 pretty_env_logger = "0.4"
 bytes = "1.0"
 prost = "0.6"
-<<<<<<< HEAD
 warp = "0.3"
-pprof = { version = "0.3", features = ["flamegraph", "protobuf"] }
-=======
-warp = "0.2"
->>>>>>> de5ec81a
 ctrlc = "=3.1"
 futures-util = "0.3.8"
 
